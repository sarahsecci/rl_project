import os
import time
from datetime import datetime as dt

import dqn
import gymnasium as gym
import hydra
import numpy as np
import rnd_dqn
import torch
from minigrid.wrappers import FlatObsWrapper, RGBImgObsWrapper
from omegaconf import DictConfig, OmegaConf


class WrongWrapper(Exception):
    pass


def set_gpu():
    """
    Set gpu as compute device (if available)
    """
    device = torch.device(
        f"cuda:{torch.cuda.current_device()}" if torch.cuda.is_available() else "cpu"
    )
    torch.set_default_device(device)


def build_env(env_name: str, wrapper: str) -> gym.Env:
    """
    Build a gym environment with FlatObsWrapper or RGBImgObsWrapper

    Args:
        env_name (str): Name of the environment to create.
        wrapper (str): The wrapper to apply to the environment.

    Returns:
        gym.Env: The created environment with the specified wrapper.
    """
    env = gym.make(env_name)

    if wrapper == "FlatObsWrapper":
        env = FlatObsWrapper(env)
    elif wrapper == "RGBImgObsWrapper":
        env = RGBImgObsWrapper(env)
    else:
        raise WrongWrapper("Please use FlatObsWrapper or RGBImgObsWrapper")

    return env


def setup_agent(cfg: DictConfig, env: gym.Env) -> dqn.DQNAgent:
    """
    Set up the DQN agent based on the configuration.

    Args:
        cfg (DictConfig): Configuration for the agent.
        env (gym.Env): The environment to use.
        obs_shape (tuple): Shape of the observations.

    Returns:
        dqn.DQNAgent: The configured DQN agent.
    """
    agent = None
    agent_kwargs = None

    if cfg.agent.type == "dqn":
        agent_kwargs = dict(
            buffer_capacity=cfg.agent.buffer_capacity,
            batch_size=cfg.agent.batch_size,
            lr=cfg.agent.dqn_lr,
            gamma=cfg.agent.gamma,
            epsilon_start=cfg.agent.epsilon_start,
            epsilon_final=cfg.agent.epsilon_final,
            epsilon_decay=cfg.agent.epsilon_decay,
            dqn_target_update_freq=cfg.agent.dqn_target_update_freq,
            dqn_hidden_size=cfg.agent.dqn_hidden_size,
            decimals=cfg.train.saved_decimals,
            seed=cfg.seed,
        )
        agent = dqn.DQNAgent(env, **agent_kwargs)
    elif cfg.agent.type == "rnd":
        agent_kwargs = dict(
            buffer_capacity=cfg.agent.buffer_capacity,
            batch_size=cfg.agent.batch_size,
            lr=cfg.agent.dqn_lr,
            gamma=cfg.agent.gamma,
            epsilon_start=cfg.agent.epsilon_start,
            epsilon_final=cfg.agent.epsilon_final,
            epsilon_decay=cfg.agent.epsilon_decay,
            dqn_target_update_freq=cfg.agent.dqn_target_update_freq,
            dqn_hidden_size=cfg.agent.dqn_hidden_size,
            decimals=cfg.train.saved_decimals,
            rnd_type=cfg.agent.rnd_type,
            rnd_hidden_size=cfg.agent.rnd_hidden_size,
            rnd_output_size=cfg.agent.rnd_output_size,
            rnd_lr=cfg.agent.rnd_lr,
            rnd_update_freq=cfg.agent.rnd_update_freq,
            rnd_reward_weight=cfg.agent.rnd_reward_weight,
            seed=cfg.seed,
        )
        agent = rnd_dqn.RNDDQNAgent(env, **agent_kwargs)
    else:
        raise ValueError(f"Unknown agent type: {cfg.agent.type}")

    return agent


def set_results_dir(cfg: DictConfig) -> str:
    """
    Set the results directory based on the configuration.

    Returns
    -------
    str
        Path to the results directory
    """
    file_path = os.path.dirname(os.path.abspath(__file__))
    os.makedirs(os.path.join(file_path, "../results"), exist_ok=True)

    # Create unique folder name
    if hasattr(cfg, "sweep") and cfg.sweep.run_id is not None:
        if cfg.agent.type == "dqn":
            run_folder = f"sweeps/{cfg.env.name}_{cfg.agent.type}_seed_{cfg.seed}/{cfg.sweep.run_id}"
        else:
            run_folder = f"sweeps/{cfg.env.name}_{cfg.agent.type}_{cfg.agent.rnd_type}_seed_{cfg.seed}/{cfg.sweep.run_id}"
    else:
        run_folder = f"runs/{cfg.env.name}_{cfg.agent.type}_seed_{cfg.seed}_time_{dt.now().isoformat()}"

    run_path = os.path.join(file_path, "../results", run_folder)

    # Check if sweep run_id folder exists
    # if hasattr(cfg, 'sweep') and cfg.sweep.run_id is not None and os.path.exists(run_path):
    #     raise FileExistsError(f"Results directory for sweep run_id '{cfg.sweep.run_id}' already exists: {run_path}")

    os.makedirs(run_path, exist_ok=True)

    return run_path


def train_agent(cfg: DictConfig) -> str:
    """
    Train an agent and return the results directory path.

    Returns
    -------
    str
        Path to the results directory
    """
    # Get env name and agent type
    env_name = cfg.env.name
    agent_type = cfg.agent.type
    if agent_type == "rnd":  # Override agent type if RND agent
        rnd_type = cfg.agent.rnd_type
        agent_type = f"{agent_type}_{rnd_type}"

    # Set results directory and model/config file paths
    run_path = set_results_dir(cfg)
    model_file = os.path.join(run_path, "model.pth")
    config_file = os.path.join(run_path, "config.yaml")

    # Build env with wrapper
    env = build_env(env_name, cfg.env.wrapper)
<<<<<<< HEAD

    # get env dimension
    splits = env_name.split("-")
    env_dim_str = splits[2]
    width, height = map(int, env_dim_str.split("x"))
    visitation_map = np.zeros((height, width), dtype=np.int32)
=======
>>>>>>> eef047ef

    # Set up agent
    agent = setup_agent(cfg, env)

    # Start timer
    time_start = time.time()

    # Train agent
    agent.train(cfg.train.num_frames, run_path, visitation_map, cfg.train.eval_interval)

    # Stop timer
    t = time.time() - time_start
    print(f"Training took {t:.2f} seconds")

    # Save model
    torch.save(
        {"parameters": agent.q.state_dict(), "optimizer": agent.optimizer.state_dict()},
        model_file,
    )

    # Save config and training time
    with open(config_file, "w") as f:
        OmegaConf.save(cfg, f)
    with open(os.path.join(run_path, "runtime.txt"), "w") as f:
        f.write(f"{t:.2f}\n")

    print(f"Results saved to: {run_path}")

    return run_path  # Return the path for sweep analysis


# def visu_trained_agent():


@hydra.main(config_path="../config/", config_name="dqn", version_base="1.2")
def main(cfg: DictConfig):
    # Set gpu as torch device if using RGBImgObsWrapper (and therefore CNN)
    if cfg.env.wrapper == "RGBImgObsWrapper":
        set_gpu()
    print("torch device: ", torch.get_default_device())

    # train agent
    train_agent(cfg)

    # visualize trained agent


if __name__ == "__main__":
    main()<|MERGE_RESOLUTION|>--- conflicted
+++ resolved
@@ -161,15 +161,12 @@
 
     # Build env with wrapper
     env = build_env(env_name, cfg.env.wrapper)
-<<<<<<< HEAD
 
     # get env dimension
     splits = env_name.split("-")
     env_dim_str = splits[2]
     width, height = map(int, env_dim_str.split("x"))
     visitation_map = np.zeros((height, width), dtype=np.int32)
-=======
->>>>>>> eef047ef
 
     # Set up agent
     agent = setup_agent(cfg, env)
