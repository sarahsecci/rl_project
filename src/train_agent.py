--- conflicted
+++ resolved
@@ -202,13 +202,9 @@
     return run_path
 
 
-<<<<<<< HEAD
-@hydra.main(config_path="../config/", config_name="rnd_naive_opt", version_base="1.2")
-=======
 @hydra.main(
     config_path="../config/", config_name="rnd_on_sample_opt", version_base="1.2"
 )
->>>>>>> 5167bf65
 def main(cfg: DictConfig):
     # Set gpu as torch device if using RGBImgObsWrapper (and therefore CNN)
     if cfg.env.wrapper == "RGBImgObsWrapper":
