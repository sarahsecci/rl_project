--- conflicted
+++ resolved
@@ -203,11 +203,6 @@
     return run_path
 
 
-<<<<<<< HEAD
-@hydra.main(
-    config_path="../config/", config_name="rnd_on_sample_opt", version_base="1.2"
-)
-=======
 def parse_performance_metric(results_dir: str) -> float:
     """
     Parse the final performance metric from training results.
@@ -285,7 +280,6 @@
 
 
 @hydra.main(config_path="../config/", config_name="dqn_opt", version_base="1.2")
->>>>>>> bd76bbd2
 def main(cfg: DictConfig):
     # Set gpu as torch device if using RGBImgObsWrapper (and therefore CNN)
     if cfg.env.wrapper == "RGBImgObsWrapper":
