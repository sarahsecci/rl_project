--- conflicted
+++ resolved
@@ -311,14 +311,7 @@
         minibatch_values = []
 
         for frame in range(1, num_frames + 1):
-<<<<<<< HEAD
-            # action = self.env.action_space.sample()
-            action = self.predict_action(
-                state, evaluate=False
-            )  # Use greedy action selection
-=======
             action = self.predict_action(state)  # Use greedy action selection
->>>>>>> eef047ef
             next_state, extr_reward, done, truncated, _ = self.env.step(action)
             next_state = self._process_obs(next_state)
 
