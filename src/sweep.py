import os
import sys

import hydra
from omegaconf import DictConfig

# Add current directory to path for imports
sys.path.append(os.path.dirname(os.path.abspath(__file__)))

from train_agent import parse_performance_metric, train_agent

# def parse_performance_metric(results_dir: str) -> float:
#     """
#     Parse the final performance metric from training results.
#     Optimizes for minimal episode length (shorter episodes = better performance).

#     Parameters
#     ----------
#     results_dir : str
#         Directory containing training results

#     Returns
#     -------
#     float
#         Performance metric for optimization (higher is better)
#     """
#     # Constants
#     MAX_EPISODE_STEPS = 360  # Maximum steps before truncation in MiniGrid

<<<<<<< HEAD
    Returns
    -------
    float
        Performance metric for optimization (higher is better)
    """
    # Constants
    MAX_EPISODE_STEPS = 360  # Maximum steps before truncation in MiniGrid

    try:
        # Find episode rewards CSV
        episode_csv = os.path.join(results_dir, "episode_rewards.csv")
=======
#     try:
#         # Find episode rewards CSV
#         episode_csv = os.path.join(results_dir, "episode_rewards.csv")
>>>>>>> bd76bbd2

#         if not os.path.exists(episode_csv):
#             print(f"Episode rewards file not found: {episode_csv}")
#             return -float("inf")

#         # Read episode data
#         df = pd.read_csv(episode_csv)

#         if len(df) < 10:
#             print(f"Too few episodes: {len(df)}")
#             return -float("inf")

#         # Calculate episode lengths from step differences (current_step - previous_step)
#         steps = df["steps"].values
#         rewards = df["rewards"].values
#         episode_lengths = []
#         prev_step = 0

#         for _, current_step in enumerate(steps):
#             episode_length = current_step - prev_step
#             episode_lengths.append(episode_length)
#             prev_step = current_step

#         episode_lengths = np.array(episode_lengths)

#         # Get average episode length of last 35% of episodes
#         if len(episode_lengths) < 4:
#             print("Not enough episodes to calculate average length")
#             return -float("inf")
#         last_25_percent = int(len(episode_lengths) * 0.75)
#         final_episode_lengths = episode_lengths[last_25_percent:]
#         avg_episode_length = np.mean(final_episode_lengths)

#         # Get amount of successful episodes
#         successful_episodes = []

#         for i, (length, reward) in enumerate(zip(episode_lengths, rewards)):
#             # Consider episode successful if it completed in less than max steps
#             if length < MAX_EPISODE_STEPS and reward > 0:
#                 successful_episodes.append(length)

#         # Normalize by max steps
#         performance = avg_episode_length / MAX_EPISODE_STEPS

#         print(f"Successful episodes: {len(successful_episodes)}")
#         print(f"Average episode length: {avg_episode_length:.2f}")
#         print(f"Performance metric (normalized length): {performance:.4f}")

#         return float(performance)

#     except Exception as e:
#         print(f"Error parsing performance: {e}")
#         return -float("inf")


@hydra.main(
    config_path="../config/", config_name="rnd_on_sample_sweep_smac", version_base="1.2"
)  # Changed config name
def sweep_main(cfg: DictConfig) -> float:
    """
    Main function for hyperparameter sweeping with HyperSMAC.

    Parameters
    ----------
    cfg : DictConfig
        Hydra configuration

    Returns
    -------
    float
        Performance metric for HyperSMAC optimization (higher is better)
    """
    try:
        # Get unique run identifier
        run_id = hydra.core.hydra_config.HydraConfig.get().job.num
        cfg.sweep.run_id = run_id

        print(f"Starting SMAC trial {run_id}")
        print(f"Budget (num_frames): {cfg.train.num_frames}")
        print(f"Config: {cfg.agent}")

        # Train the agent
        results_dir = train_agent(cfg)

        # Parse performance metric
        performance = parse_performance_metric(results_dir)

        # Log trial result
        print(f"Trial {run_id} completed with performance: {performance:.4f}")
        print(f"Budget used: {cfg.train.num_frames} frames")

        return performance

    except Exception as e:
        print(f"Trial {run_id if 'run_id' in locals() else 'unknown'} failed: {e}")
        import traceback

        traceback.print_exc()
        return -float("inf")


if __name__ == "__main__":
    sweep_main()<|MERGE_RESOLUTION|>--- conflicted
+++ resolved
@@ -27,23 +27,9 @@
 #     # Constants
 #     MAX_EPISODE_STEPS = 360  # Maximum steps before truncation in MiniGrid
 
-<<<<<<< HEAD
-    Returns
-    -------
-    float
-        Performance metric for optimization (higher is better)
-    """
-    # Constants
-    MAX_EPISODE_STEPS = 360  # Maximum steps before truncation in MiniGrid
-
-    try:
-        # Find episode rewards CSV
-        episode_csv = os.path.join(results_dir, "episode_rewards.csv")
-=======
 #     try:
 #         # Find episode rewards CSV
 #         episode_csv = os.path.join(results_dir, "episode_rewards.csv")
->>>>>>> bd76bbd2
 
 #         if not os.path.exists(episode_csv):
 #             print(f"Episode rewards file not found: {episode_csv}")
